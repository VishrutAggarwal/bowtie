--- conflicted
+++ resolved
@@ -317,25 +317,11 @@
             dialect_versions = impl["dialects"]
             if dialect not in dialect_versions:
                 continue
-<<<<<<< HEAD
                 
             supported_drafts  = ", ".join(
                 _DIALECT_URI_TO_SHORTNAME[each].removeprefix("Draft ") for each in reversed(dialect_versions)
             )
             
-=======
-
-            SupportedVersions: str = []
-            for each in dialectVersions:
-                temp = _DIALECT_URI_TO_SHORTNAME[each]
-                SupportedVersions.append(temp.removeprefix("Draft "))
-
-            SupportedDrafts = ""
-            for each in reversed(SupportedVersions):
-                SupportedDrafts += each + ", "
-
-            SupportedDrafts = SupportedDrafts.rstrip(", ")
->>>>>>> a1c1a45f
             name = impl["name"]
             lang = impl["language"]
             counts = self.counts[impl["image"]]
@@ -360,8 +346,7 @@
                 "message": supported_drafts,
                 "color": "lightgreen",
             }
-<<<<<<< HEAD
-            comp_dir = target_dir / "compliance" / f"{lang}-{name}"
+            comp_dir = target_dir / "compliance"/ f"{lang}-{name}"
             comp_dir.mkdir(parents=True, exist_ok=True)
             
             supp_dir = target_dir / "supported_versions" / f"{lang}-{name}"
@@ -372,17 +357,6 @@
             
             badge_path_per_draft_compliance.write_text(json.dumps(badge_per_draft))
             badge_path2_supported_drafts.write_text(json.dumps(badge_supported_draft))
-=======
-            badge_path1 = (
-                impl_dir / f"{label.replace(' ', '_')}_perDraftCompliance.json"
-            )
-            badge_path2 = (
-                impl_dir / f"{label.replace(' ', '_')}_supportedVersions.json"
-            )
-            badge_path1.write_text(json.dumps(badgePerDraft))
-            badge_path2.write_text(json.dumps(badgeSupportedDraft))
->>>>>>> a1c1a45f
-
 
 @frozen
 class RunInfo:
