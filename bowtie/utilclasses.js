--- conflicted
+++ resolved
@@ -50,14 +50,8 @@
 
   create_summary() {
     // console.log(Object.values(this._implementations))
-<<<<<<< HEAD
     // console.log((this._implementations))
     return new _Summary({ implementations: Object.values(this._implementations) });
-=======
-    return new _Summary({
-      implementations: Object.values(this._implementations),
-    });
->>>>>>> f2aa84bb
   }
 }
 
@@ -101,7 +95,6 @@
     for (const each of this.implementations) {
       this.counts[each.image] = new Count();
     }
-<<<<<<< HEAD
   }
   
   get total_cases() {
@@ -116,26 +109,6 @@
     return counts.values().next().value;;
   }
 
-=======
-    console.log(this.counts);
-  }
-
-  get total_cases() {
-    let counts = new Set();
-    for (let count of Object.values(this.counts)) {
-      counts.add(count.total_cases);
-    }
-    if (counts.size !== 1) {
-      let summary = "";
-      for (let [each, count] of Object.entries(this.counts)) {
-        summary += `  ${each.split("/").pop()}: ${count.total_cases}\n`;
-      }
-      throw new Error(`Inconsistent number of cases run:\n\n${summary}`);
-    }
-    return counts.values().next().value;
-  }
->>>>>>> f2aa84bb
-
   get errored_cases() {
     return Object.values(this.counts).reduce(
       (sum, count) => sum + count.errored_cases,
@@ -148,17 +121,9 @@
       Object.values(this.counts).map((count) => count.total_tests),
     );
     // console.log(counts)
-<<<<<<< HEAD
     // if (counts.size !== 1) {
     //   throw new InvalidBowtieReport(`Inconsistent number of tests run: ${JSON.stringify(this.counts)}`);
     // }
-=======
-    if (counts.size !== 1) {
-      throw new InvalidBowtieReport(
-        `Inconsistent number of tests run: ${JSON.stringify(this.counts)}`,
-      );
-    }
->>>>>>> f2aa84bb
     return counts.values().next().value;
   }
 
@@ -252,7 +217,6 @@
   }
 
   *flat_results() {
-<<<<<<< HEAD
     let sorted_CombinedArray = Object.entries(this._combined).sort(([keyA, valueA], [keyB, valueB]) => {
       if (keyA < keyB) {
         return -1;
@@ -272,17 +236,6 @@
         caseData["description"],
         caseData["schema"],
         caseData["registry"],
-=======
-    for (const [seq, each] of Object.entries(this._combined).sort(
-      ([seq1], [seq2]) => seq1 - seq2,
-    )) {
-      const case_data = each.case;
-      yield [
-        seq,
-        case_data.description,
-        case_data.schema,
-        each["registry"] || {},
->>>>>>> f2aa84bb
         each["results"],
       ];
     }
@@ -406,7 +359,6 @@
   }
 }
 
-<<<<<<< HEAD
 //class TestResult 
 
 class TestResult {
@@ -471,8 +423,6 @@
 
 
 
-=======
->>>>>>> f2aa84bb
 //class ReportData
 
 class ReportData {
