<!DOCTYPE html>
<html lang="en">

<style>
  .details-required {
    position: relative;
  }

  .details-required div {
    position: absolute;
    bottom: 0;
    right: 0;
    opacity: 0;
    visibility: hidden;
    -webkit-transition: visibility 0s, opacity 0.5s linear;
    transition: visibility 0s, opacity 0.5s linear;
  }

  .details-required:hover {
    cursor: tooltip;
  }

  .details-required:hover div {
    padding: 1rem;
    padding-bottom: 0rem;
    margin-right: 8rem;
    visibility: visible;
    border-radius: 1rem;
    background-color: rgba(242, 242, 242, 0.892);
    opacity: 1;
  }

  .details-required:hover div .details-desc {
    right: -40%;
  }

  .hover-details {
    display: flex;
    flex-direction: row;
    justify-content: space-between;
    gap: 0.7rem;
  }

  .hover-details span {
    font-style: italic;
    font-weight: 500;
    color: rgb(112, 112, 112);
    font-size: 0.8rem;
  }
<<<<<<< HEAD
  .hidden {
    display: none;
  }

</style>

  <head>
    <meta charset="utf-8">
    <meta name="viewport" content="width=device-width, initial-scale=1">
    <title>Bowtie</title>
    <link
      href="https://cdn.jsdelivr.net/npm/bootstrap@5.3.0-alpha3/dist/css/bootstrap.min.css"
      rel="stylesheet"
      integrity="sha384-KK94CHFLLe+nY2dmCWGMq91rCGa5gtU4mk92HdvYe+M/SXH301p5ILy+dN9+nJOZ"
      crossorigin="anonymous"
    />
  </head>

  <body>
    <nav class="navbar navbar-expand-lg sticky-top mb-4 bg-light">
      <div class="container-fluid">
        <a class="navbar-brand" href="#">Bowtie</a>
        <button class="navbar-toggler" type="button" data-bs-toggle="collapse" data-bs-target="#navbarNav" aria-controls="navbarSupportedContent" aria-expanded="false" aria-label="Toggle navigation">
          <span class="navbar-toggler-icon"></span>
        </button>
        <div class="collapse navbar-collapse" id="navbarNav">
          <ul class="navbar-nav me-auto mb-2 mb-lg-0">
            <li class="nav-item">
              <a class="nav-link" href="#run-info">Run Info</a>
            </li>
            <li class="nav-item">
              <a class="nav-link" href="#summary">Summary</a>
            </li>
            <li class="nav-item">
              <a class="nav-link" href="#cases">Details</a>
            </li>
            {% if generate_dialect_navigation %}
              <li class="nav-item">
                <a class="nav-link" href="#"><b>Dialects:</b></a>
              </li>
              <li class="nav-item">
                <a class="nav-link" href="draft2020-12.html">2020-12</a>
              </li>
              <li class="nav-item">
                <a class="nav-link" href="draft2019-09.html">2019-09</a>
              </li>
              <li class="nav-item">
                <a class="nav-link" href="draft7.html">7</a>
              </li>
              <li class="nav-item">
                <a class="nav-link" href="draft6.html">6</a>
              </li>
              <li class="nav-item">
                <a class="nav-link" href="draft4.html">4</a>
              </li>
              <li class="nav-item">
                <a class="nav-link" href="draft3.html">3</a>
              </li>
            {% endif %}
          </ul>
        </div>
        <div id="theme-toggler" class="" style="margin-right: 1vw;">
          <svg xmlns="http://www.w3.org/2000/svg" width="20" height="20" fill="currentColor" class="bi bi-sun" viewBox="0 0 16 16">
            <path d="M8 11a3 3 0 1 1 0-6 3 3 0 0 1 0 6zm0 1a4 4 0 1 0 0-8 4 4 0 0 0 0 8zM8 0a.5.5 0 0 1 .5.5v2a.5.5 0 0 1-1 0v-2A.5.5 0 0 1 8 0zm0 13a.5.5 0 0 1 .5.5v2a.5.5 0 0 1-1 0v-2A.5.5 0 0 1 8 13zm8-5a.5.5 0 0 1-.5.5h-2a.5.5 0 0 1 0-1h2a.5.5 0 0 1 .5.5zM3 8a.5.5 0 0 1-.5.5h-2a.5.5 0 0 1 0-1h2A.5.5 0 0 1 3 8zm10.657-5.657a.5.5 0 0 1 0 .707l-1.414 1.415a.5.5 0 1 1-.707-.708l1.414-1.414a.5.5 0 0 1 .707 0zm-9.193 9.193a.5.5 0 0 1 0 .707L3.05 13.657a.5.5 0 0 1-.707-.707l1.414-1.414a.5.5 0 0 1 .707 0zm9.193 2.121a.5.5 0 0 1-.707 0l-1.414-1.414a.5.5 0 0 1 .707-.707l1.414 1.414a.5.5 0 0 1 0 .707zM4.464 4.465a.5.5 0 0 1-.707 0L2.343 3.05a.5.5 0 1 1 .707-.707l1.414 1.414a.5.5 0 0 1 0 .708z"/>
          </svg>
          <svg xmlns="http://www.w3.org/2000/svg" width="20" height="20" fill="currentColor" class="bi bi-moon-stars-fill hidden" viewBox="0 0 16 16">
            <path d="M6 .278a.768.768 0 0 1 .08.858 7.208 7.208 0 0 0-.878 3.46c0 4.021 3.278 7.277 7.318 7.277.527 0 1.04-.055 1.533-.16a.787.787 0 0 1 .81.316.733.733 0 0 1-.031.893A8.349 8.349 0 0 1 8.344 16C3.734 16 0 12.286 0 7.71 0 4.266 2.114 1.312 5.124.06A.752.752 0 0 1 6 .278z"/>
            <path d="M10.794 3.148a.217.217 0 0 1 .412 0l.387 1.162c.173.518.579.924 1.097 1.097l1.162.387a.217.217 0 0 1 0 .412l-1.162.387a1.734 1.734 0 0 0-1.097 1.097l-.387 1.162a.217.217 0 0 1-.412 0l-.387-1.162A1.734 1.734 0 0 0 9.31 6.593l-1.162-.387a.217.217 0 0 1 0-.412l1.162-.387a1.734 1.734 0 0 0 1.097-1.097l.387-1.162zM13.863.099a.145.145 0 0 1 .274 0l.258.774c.115.346.386.617.732.732l.774.258a.145.145 0 0 1 0 .274l-.774.258a1.156 1.156 0 0 0-.732.732l-.258.774a.145.145 0 0 1-.274 0l-.258-.774a1.156 1.156 0 0 0-.732-.732l-.774-.258a.145.145 0 0 1 0-.274l.774-.258c.346-.115.617-.386.732-.732L13.863.1z"/>
          </svg>
        </div>  
=======
</style>

<head>
  <meta charset="utf-8">
  <meta name="viewport" content="width=device-width, initial-scale=1">
  <title>Bowtie</title>
  <link href="https://cdn.jsdelivr.net/npm/bootstrap@5.2.2/dist/css/bootstrap.min.css" rel="stylesheet" integrity="sha384-Zenh87qX5JnK2Jl0vWa8Ck2rdkQ2Bzep5IDxbcnCeuOxjzrPF/et3URy9Bv1WTRi" crossorigin="anonymous">
</head>

<body>
  <nav class="navbar navbar-expand-lg sticky-top bg-light mb-4">
    <div class="container-fluid">
      <a class="navbar-brand mb-0 h1" href="#">Bowtie</a>
      <button class="navbar-toggler" type="button" data-bs-toggle="collapse" data-bs-target="#navbarNav"
        aria-controls="navbarSupportedContent" aria-expanded="false" aria-label="Toggle navigation">
        <span class="navbar-toggler-icon"></span>
      </button>
      <div class="collapse navbar-collapse" id="navbarNav">
        <ul class="navbar-nav me-auto mb-2 mb-lg-0">
          <li class="nav-item">
            <a class="nav-link" href="#run-info">Run Info</a>
          </li>
          <li class="nav-item">
            <a class="nav-link" href="#summary">Summary</a>
          </li>
          <li class="nav-item">
            <a class="nav-link" href="#cases">Details</a>
          </li>
          {# If generate_dialect_navigation exists, then render the dropdown navigation  #}
          {% if generate_dialect_navigation %}
          <li class="nav-item dropdown">
            <a class="nav-link dropdown-toggle" href="#" role="button" data-bs-toggle="dropdown" aria-expanded="false">
              Dialects
            </a>
            <ul class="dropdown-menu">
              <li><a class="dropdown-item" href="draft2020-12">2020-12</a></li>
              <li><a class="dropdown-item" href="draft2019-09">2019-09</a></li>
              <li><a class="dropdown-item" href="draft7">7</a></li>
              <li><a class="dropdown-item" href="draft6">6</a></li>
              <li><a class="dropdown-item" href="draft4">4</a></li>
              <li><a class="dropdown-item" href="draft3">3</a></li>
            </ul>
          </li>
          {% endif %}
        </ul>
      </div>
>>>>>>> 19eea676

      <a href="https://github.com/bowtie-json-schema/bowtie/" class="link-secondary">
        <span class="navbar-text">
          <small>Bowtie v{{ run_info.bowtie_version }}</small>
        </span>
      </a>
    </div>
  </nav>

  {% macro to_icon(valid) -%}
  {% if valid == True %}
  <svg xmlns="http://www.w3.org/2000/svg" width="16" height="16" fill="currentColor" class="bi bi-check-circle-fill"
    viewBox="0 0 16 16">
    <path
      d="M16 8A8 8 0 1 1 0 8a8 8 0 0 1 16 0zm-3.97-3.03a.75.75 0 0 0-1.08.022L7.477 9.417 5.384 7.323a.75.75 0 0 0-1.06 1.06L6.97 11.03a.75.75 0 0 0 1.079-.02l3.992-4.99a.75.75 0 0 0-.01-1.05z" />
  </svg>
  {% elif valid == False %}
  <svg xmlns="http://www.w3.org/2000/svg" width="16" height="16" fill="currentColor" class="bi bi-x-circle-fill"
    viewBox="0 0 16 16">
    <path
      d="M16 8A8 8 0 1 1 0 8a8 8 0 0 1 16 0zM5.354 4.646a.5.5 0 1 0-.708.708L7.293 8l-2.647 2.646a.5.5 0 0 0 .708.708L8 8.707l2.646 2.647a.5.5 0 0 0 .708-.708L8.707 8l2.647-2.646a.5.5 0 0 0-.708-.708L8 7.293 5.354 4.646z" />
  </svg>
  {% else %}
  <svg xmlns="http://www.w3.org/2000/svg" width="16" height="16" fill="currentColor" class="bi bi-exclamation-octagon"
    viewBox="0 0 16 16">
    <path
      d="M4.54.146A.5.5 0 0 1 4.893 0h6.214a.5.5 0 0 1 .353.146l4.394 4.394a.5.5 0 0 1 .146.353v6.214a.5.5 0 0 1-.146.353l-4.394 4.394a.5.5 0 0 1-.353.146H4.893a.5.5 0 0 1-.353-.146L.146 11.46A.5.5 0 0 1 0 11.107V4.893a.5.5 0 0 1 .146-.353L4.54.146zM5.1 1 1 5.1v5.8L5.1 15h5.8l4.1-4.1V5.1L10.9 1H5.1z" />
    <path
      d="M7.002 11a1 1 0 1 1 2 0 1 1 0 0 1-2 0zM7.1 4.995a.905.905 0 1 1 1.8 0l-.35 3.507a.552.552 0 0 1-1.1 0L7.1 4.995z" />
  </svg>
  {% endif %}
  {%- endmacro %}

  <div class="container p-4">

    <div class="card mx-auto mb-3 w-75" id="run-info">
      <div class="card-header">Run Info</div>

      <div class="card-body">
        <table class="table table-sm table-hover">
          <tr>
            <td>Dialect</td>
            <td>{{ run_info.dialect }}</td>
          </tr>
          <tr>
            <td>Ran</td>
            <td>
              <time datetime="{{ run_info.started }}" id="runStarted"></time>
            </td>
          </tr>
        </table>
      </div>
    </div>

    <div class="card mx-auto mb-3 w-75" id="summary">
      <div class="card-header">Summary</div>

      <div class="card-body">
        <table class="table table-sm table-hover">
          <thead class="table-light">
            <tr>
              <th colspan=2 rowspan=2 scope="col" class="text-center align-middle">implementation</th>
              <th colspan=1 class="text-center"><span class="text-muted">cases ({{ summary.total_cases }})</span></th>
              <th colspan=3 class="text-center"><span class="text-muted">tests ({{ summary.total_tests }})</span></th>
              <th colspan=1></th>
            </tr>

            <tr>
              <th scope="col" class="text-center">errors</th>

              <th scope="col" class="table-bordered text-center">skipped</th>
              <th scope="col" class="table-bordered text-center details-required">
                <div class="hover-details details-desc text-center">
                  <p>failed
                    <br><span>implementation worked successfully but got the wrong answer</span>
                  </p>
                  <p>errored
                    <br><span>implementation crashed when trying to calculate an answer</span>
                  </p>
                </div>
                unsuccessful
              </th>

              <th scope="col"></th>
            </tr>
          </thead>

          <tbody class="table-group-divider">
            {% for implementation in summary.implementations %}
            {% set counts = summary.counts[implementation.image] %}
            <tr>
              <th scope="row">
                <a href="{{ implementation.homepage or implementation.issues }}">{{ implementation.name }}</a>
                <small class="text-muted">{{ implementation.language }}</small>
              </th>
              <td>
                <small class="font-monospace text-muted">{{ implementation.get("version", "") }}</small>
                <svg xmlns="http://www.w3.org/2000/svg" width="16" height="16" fill="#242624"
                  class="bi bi-info-circle-fill" viewBox="0 0 16 16" data-bs-toggle="modal"
                  data-bs-target="#implementation-{{ loop.index }}-runtime-info">
                  <path
                    d="M8 16A8 8 0 1 0 8 0a8 8 0 0 0 0 16zm.93-9.412-1 4.705c-.07.34.029.533.304.533.194 0 .487-.07.686-.246l-.088.416c-.287.346-.92.598-1.465.598-.703 0-1.002-.422-.808-1.319l.738-3.468c.064-.293.006-.399-.287-.47l-.451-.081.082-.381 2.29-.287zM8 5.5a1 1 0 1 1 0-2 1 1 0 0 1 0 2z" />
                </svg>
              </td>

              <td class="text-center">{{ counts.errored_cases }}</td>

<<<<<<< HEAD
        <div class="card-body">
          <table class="table table-sm table-hover">
            <thead class="table-header table-light">
              <tr>
                <th colspan=2 rowspan=2 scope="col" class="text-center align-middle">implementation</th>
                <th colspan=1 class="text-center"><span class="text-muted">cases ({{ summary.total_cases }})</span></th>
                <th colspan=3 class="text-center"><span class="text-muted">tests ({{ summary.total_tests }})</span></th>
                <th colspan=1></th>
              </tr>
=======
              <td class="text-center">{{ counts.skipped_tests }}</td>
              <td class="text-center details-required">{{ counts.failed_tests + counts.errored_tests }}
                <div class="hover-details text-center">
                  <p><b>failed</b>: {{counts.failed_tests}}</p>
                  <p><b>errored</b>: {{counts.errored_tests}}</p>
                </div>
              </td>
>>>>>>> 19eea676


              <td>
                <button type="button" class="btn btn-sm btn-primary" data-bs-toggle="modal"
                  data-bs-target="#implementation-{{ loop.index }}-details">
                  Details
                </button>
              </td>
            </tr>
            {% endfor %}
          </tbody>

          <tfoot>
            <tr>
              <th scope="row" colspan=2>total</th>

              <td class="text-center">{{ summary.errored_cases }}</td>

              <td class="text-center">{{ summary.skipped_tests }}</td>
              <td class="text-center details-required">{{ summary.failed_tests + summary.errored_tests }}
                <div class="hover-details text-center">
                  <p><b>failed</b>: {{summary.failed_tests}} </p>
                  <p><b>errored</b>: {{summary.errored_tests}}</p>
                </div>
              </td>
              <td></td>
            </tr>
          </tfoot>
        </table>

        {% if summary.did_fail_fast %}
        <div class="alert alert-warning" role="alert">
          This run failed fast, so some input cases may not have been run.
        </div>
        {% endif %}
      </div>
    </div>

    <div class="accordion pt-5" id="cases">
      {% for seq, description, schema, registry, results in summary.flat_results() %}
      <div class="accordion-item">

        <h2 class="accordion-header" id="case-{{ seq }}-heading">
          <button class="accordion-button collapsed" type="button" data-bs-toggle="collapse"
            data-bs-target="#case-{{ seq }}" aria-expanded="false" aria-controls="case-{{ seq }}">
            <a href="#" data-bs-toggle="tooltip" data-bs-html="true"
              data-bs-title='<pre>{{ schema | tojson(indent=2) }}</pre>'>
              {{ description }}
            </a>
          </button>
        </h2>

        <div id="case-{{ seq }}" class="accordion-collapse collapse" aria-labelledby="case-{{ seq }}-heading"
          data-bs-parent="#cases">
          <div class="accordion-body">
            <table class="table table-hover">
              <thead>
                <tr>
                  <td scope="col">test</td>
                  {% for implementation in summary.implementations %}
                  <td class="text-center" scope="col">
                    {{ implementation.name }}
                    <small class="text-muted">{{ implementation.language }}</small>
                  </td>
                  {% endfor %}
                </tr>
              </thead>

              {% for test, test_results in results %}
              <tr>
                <td>
                  <a href="#" data-bs-toggle="tooltip" data-bs-html="true"
                    data-bs-title='<pre>{{ test.instance | tojson(indent=2) }}</pre>'>{{ test.description }}</a>
                </td>
                {% for implementation in summary.implementations %}
                {% set implementation_result, incorrect = test_results.get(implementation.image, ({"valid": None},
                True)) %}
                {% if incorrect == "skipped" %}
                <td class="text-center text-bg-warning">
                  {{ to_icon(None) }}
                </td>
                {% elif incorrect == "errored" %}
                <td class="text-center text-bg-danger">
                  {{ to_icon(None) }}
                </td>
                {% else %}
                <td
                  class="text-center {% if incorrect %}text-bg-danger{% elif implementation_result.valid != True and implementation_result.valid != False %}text-bg-warning{% endif %}">
                  {{ to_icon(implementation_result.valid) }}
                </td>
                {% endif %}
                {% endfor %}
              </tr>
              {% endfor %}
            </table>
          </div>
        </div>

      </div>
      {% endfor %}
    </div>

  </div>

  {% for implementation in summary.implementations %}
  <div class="modal fade" id="implementation-{{ loop.index }}-details" tabindex="-1"
    aria-labelledby="implementation-{{ loop.index }}-details-label" aria-hidden="true">
    <div class="modal-dialog modal-fullscreen">
      <div class="modal-content">
        <div class="modal-header">
          <h1 class="modal-title fs-5" id="implementation-{{ loop.index }}-details-label">
            {{ implementation.name }}
            <small class="text-muted">{{ implementation.language }}</small>
          </h1>
          <button type="button" class="btn-close" data-bs-dismiss="modal" aria-label="Close"></button>
        </div>
        <div class="modal-body">
          <div class="row row-cols-1 row-cols-md-2 g-4">
            {% for seq, description, schema, registry, results in summary.flat_results() %}
            {% for test, test_results in results %}
            {% set implementation_result, incorrect = test_results.get(implementation.image, ({"valid": None}, True)) %}
            {% if incorrect == "skipped" %}
            <div class="col">
              <div class="card border-warning mb-3">
                <div class="card-body">
                  <h5 class="card-title">{{ description }}</h5>
                  <p class="card-text">{{ test.description }}</p>
                </div>
                <div class="card-footer text-muted text-center">
                  {{ implementation_result }}
                </div>
              </div>
            </div>
            {% elif incorrect == "errored" %}
            <div class="col">
              <div class="card border-danger mb-3">
                <div class="card-body">
                  <h5 class="card-title">{{ description }}</h5>
                  <p class="card-text">{{ test.description }}</p>
                </div>
                <div class="card-footer text-muted text-center">
                  {{ implementation_result }}
                </div>
              </div>
            </div>
            {% elif incorrect %}
            <div class="col">
              <div class="card border-danger mb-3">
                <div class="card-body">
                  <h5 class="card-title">{{ description }}</h5>
                  <p class="card-text">{{ test.description }}</p>
                </div>
                <div class="card-footer text-muted text-center">
                  Unexpectedly {{
                  "valid" if implementation_result.valid == True
                  else "invalid" if implementation_result.valid == False
                  else "errored" }}
                </div>
              </div>
            </div>
            {% endif %}
            {% endfor %}
            {% endfor %}
          </div>
        </div>
        <div class="modal-footer">
          <button type="button" class="btn btn-secondary" data-bs-dismiss="modal">Close</button>
        </div>
      </div>
    </div>
  </div>


  <div class="modal fade" role="dialog" id="implementation-{{ loop.index }}-runtime-info" tabindex="-1"
    aria-labelledby="implementation-{{ loop.index }}-runtime-info-label" aria-hidden="true">
    <div class="modal-dialog" role="document">
      <div class="modal-content">
        <div class="modal-header">
          <h5 class="modal-title" id="implementation-{{ loop.index }}-runtime-info-label">
            <b>{{ implementation.name }} </b> <small class="text-muted"> {{ implementation.language }}</small>
          </h5>
          <button type="button" class="btn-close" data-bs-dismiss="modal" aria-label="Close"></button>
        </div>
        <div class="modal-body">
          {% if implementation.get("os_version") %}
          <p><strong>OS Version: </strong>{{ implementation.get("os_version", "") }}</p>
          {% endif %}
          {% if implementation.get("os") %}
          <p><strong>OS: </strong>{{ implementation.get("os", "") }}</p>
          {% endif %}
          {% if implementation.get("language") %}
          <p><strong>Language: </strong>{{ implementation.language }}</p>
          {% endif %}
          {% if implementation.get("language_version") %}
          <p><strong>Language Version: </strong>{{ implementation.get("language_version", "") }}</p>
          {% endif %}
        </div>
        <div class="modal-footer m-2 p-0">
          <button type="button" class="btn btn-sm btn-secondary" data-bs-dismiss="modal">Close</button>
        </div>
      </div>
<<<<<<< HEAD
    {% endfor %}

    <script>
      var light = true;

      var navbar = document.querySelector('.navbar');
      var tableHeader = document.querySelector('.table-header');
      var body = document.querySelector('body');
      var sunIcon = document.querySelector('.bi-sun');
      var moonIcon = document.querySelector('.bi-moon-stars-fill');
      const toggler = document.querySelector('#theme-toggler');

      toggler.addEventListener('click', ()=>{
        body.setAttribute('data-bs-theme', light ? 'dark' : 'light');
        light = !light;
        if (!light){
          navbar.classList.remove('bg-light');
          navbar.classList.add('navbar-dark', 'bg-dark');

          tableHeader.classList.remove('table-light');
          tableHeader.classList.add('table-dark');
          
          sunIcon.classList.add('hidden');
          moonIcon.classList.remove('hidden');

        } else {
          navbar.classList.remove('navbar-dark', 'bg-dark');
          navbar.classList.add('bg-light');
          
          tableHeader.classList.remove('table-dark');
          tableHeader.classList.add('table-light');
          
          moonIcon.classList.add('hidden');
          sunIcon.classList.remove('hidden');
        }
        
      })
    </script>

    <script
    src="https://cdn.jsdelivr.net/npm/bootstrap@5.3.0-alpha3/dist/js/bootstrap.bundle.min.js"
    integrity="sha384-ENjdO4Dr2bkBIFxQpeoTz1HIcje39Wm4jDKdf19U8gI4ddQ3GYNS7NTKfAdVQSZe"
    crossorigin="anonymous"
    ></script>
   <script>
      const tooltipTriggerList = document.querySelectorAll('[data-bs-toggle="tooltip"]')
      const tooltipList = [...tooltipTriggerList].map(tooltipTriggerEl => new bootstrap.Tooltip(tooltipTriggerEl))
    </script>

    <script>
      var ago = (Date.now() - Date.parse("{{ run_info.started }}")) / 1000;
      var agoUnits = 'seconds';
=======
    </div>
  </div>
  {% endfor %}
  <script src="https://cdn.jsdelivr.net/npm/bootstrap@5.2.2/dist/js/bootstrap.bundle.min.js" integrity="sha384-OERcA2EqjJCMA+/3y+gxIOqMEjwtxJY7qPCqsdltbNJuaOe923+mo//f6V8Qbsw3" crossorigin="anonymous"></script>
  <script>
    const tooltipTriggerList = document.querySelectorAll('[data-bs-toggle="tooltip"]')
    const tooltipList = [...tooltipTriggerList].map(tooltipTriggerEl => new bootstrap.Tooltip(tooltipTriggerEl))
  </script>

  <script>
    var ago = (Date.now() - Date.parse("{{ run_info.started }}")) / 1000;
    var agoUnits = 'seconds';
    if (ago > 60) {
      ago /= 60; agoUnits = 'minutes';
>>>>>>> 19eea676
      if (ago > 60) {
        ago /= 60; agoUnits = 'hours';
        if (ago > 24) {
          ago /= 24; agoUnits = 'days';
          if (ago > 7) { ago /= 7; agoUnits = 'weeks'; }
        }
      }
    };
    document.getElementById('runStarted').textContent = new Intl.RelativeTimeFormat(
      'en', { numeric: 'auto' }
    ).format(-Math.round(ago), agoUnits);
  </script>
</body>

</html><|MERGE_RESOLUTION|>--- conflicted
+++ resolved
@@ -47,89 +47,26 @@
     color: rgb(112, 112, 112);
     font-size: 0.8rem;
   }
-<<<<<<< HEAD
   .hidden {
     display: none;
   }
 
 </style>
 
-  <head>
-    <meta charset="utf-8">
-    <meta name="viewport" content="width=device-width, initial-scale=1">
-    <title>Bowtie</title>
-    <link
+<head>
+  <meta charset="utf-8">
+  <meta name="viewport" content="width=device-width, initial-scale=1">
+  <title>Bowtie</title>
+  <link
       href="https://cdn.jsdelivr.net/npm/bootstrap@5.3.0-alpha3/dist/css/bootstrap.min.css"
       rel="stylesheet"
       integrity="sha384-KK94CHFLLe+nY2dmCWGMq91rCGa5gtU4mk92HdvYe+M/SXH301p5ILy+dN9+nJOZ"
       crossorigin="anonymous"
     />
-  </head>
-
-  <body>
-    <nav class="navbar navbar-expand-lg sticky-top mb-4 bg-light">
-      <div class="container-fluid">
-        <a class="navbar-brand" href="#">Bowtie</a>
-        <button class="navbar-toggler" type="button" data-bs-toggle="collapse" data-bs-target="#navbarNav" aria-controls="navbarSupportedContent" aria-expanded="false" aria-label="Toggle navigation">
-          <span class="navbar-toggler-icon"></span>
-        </button>
-        <div class="collapse navbar-collapse" id="navbarNav">
-          <ul class="navbar-nav me-auto mb-2 mb-lg-0">
-            <li class="nav-item">
-              <a class="nav-link" href="#run-info">Run Info</a>
-            </li>
-            <li class="nav-item">
-              <a class="nav-link" href="#summary">Summary</a>
-            </li>
-            <li class="nav-item">
-              <a class="nav-link" href="#cases">Details</a>
-            </li>
-            {% if generate_dialect_navigation %}
-              <li class="nav-item">
-                <a class="nav-link" href="#"><b>Dialects:</b></a>
-              </li>
-              <li class="nav-item">
-                <a class="nav-link" href="draft2020-12.html">2020-12</a>
-              </li>
-              <li class="nav-item">
-                <a class="nav-link" href="draft2019-09.html">2019-09</a>
-              </li>
-              <li class="nav-item">
-                <a class="nav-link" href="draft7.html">7</a>
-              </li>
-              <li class="nav-item">
-                <a class="nav-link" href="draft6.html">6</a>
-              </li>
-              <li class="nav-item">
-                <a class="nav-link" href="draft4.html">4</a>
-              </li>
-              <li class="nav-item">
-                <a class="nav-link" href="draft3.html">3</a>
-              </li>
-            {% endif %}
-          </ul>
-        </div>
-        <div id="theme-toggler" class="" style="margin-right: 1vw;">
-          <svg xmlns="http://www.w3.org/2000/svg" width="20" height="20" fill="currentColor" class="bi bi-sun" viewBox="0 0 16 16">
-            <path d="M8 11a3 3 0 1 1 0-6 3 3 0 0 1 0 6zm0 1a4 4 0 1 0 0-8 4 4 0 0 0 0 8zM8 0a.5.5 0 0 1 .5.5v2a.5.5 0 0 1-1 0v-2A.5.5 0 0 1 8 0zm0 13a.5.5 0 0 1 .5.5v2a.5.5 0 0 1-1 0v-2A.5.5 0 0 1 8 13zm8-5a.5.5 0 0 1-.5.5h-2a.5.5 0 0 1 0-1h2a.5.5 0 0 1 .5.5zM3 8a.5.5 0 0 1-.5.5h-2a.5.5 0 0 1 0-1h2A.5.5 0 0 1 3 8zm10.657-5.657a.5.5 0 0 1 0 .707l-1.414 1.415a.5.5 0 1 1-.707-.708l1.414-1.414a.5.5 0 0 1 .707 0zm-9.193 9.193a.5.5 0 0 1 0 .707L3.05 13.657a.5.5 0 0 1-.707-.707l1.414-1.414a.5.5 0 0 1 .707 0zm9.193 2.121a.5.5 0 0 1-.707 0l-1.414-1.414a.5.5 0 0 1 .707-.707l1.414 1.414a.5.5 0 0 1 0 .707zM4.464 4.465a.5.5 0 0 1-.707 0L2.343 3.05a.5.5 0 1 1 .707-.707l1.414 1.414a.5.5 0 0 1 0 .708z"/>
-          </svg>
-          <svg xmlns="http://www.w3.org/2000/svg" width="20" height="20" fill="currentColor" class="bi bi-moon-stars-fill hidden" viewBox="0 0 16 16">
-            <path d="M6 .278a.768.768 0 0 1 .08.858 7.208 7.208 0 0 0-.878 3.46c0 4.021 3.278 7.277 7.318 7.277.527 0 1.04-.055 1.533-.16a.787.787 0 0 1 .81.316.733.733 0 0 1-.031.893A8.349 8.349 0 0 1 8.344 16C3.734 16 0 12.286 0 7.71 0 4.266 2.114 1.312 5.124.06A.752.752 0 0 1 6 .278z"/>
-            <path d="M10.794 3.148a.217.217 0 0 1 .412 0l.387 1.162c.173.518.579.924 1.097 1.097l1.162.387a.217.217 0 0 1 0 .412l-1.162.387a1.734 1.734 0 0 0-1.097 1.097l-.387 1.162a.217.217 0 0 1-.412 0l-.387-1.162A1.734 1.734 0 0 0 9.31 6.593l-1.162-.387a.217.217 0 0 1 0-.412l1.162-.387a1.734 1.734 0 0 0 1.097-1.097l.387-1.162zM13.863.099a.145.145 0 0 1 .274 0l.258.774c.115.346.386.617.732.732l.774.258a.145.145 0 0 1 0 .274l-.774.258a1.156 1.156 0 0 0-.732.732l-.258.774a.145.145 0 0 1-.274 0l-.258-.774a1.156 1.156 0 0 0-.732-.732l-.774-.258a.145.145 0 0 1 0-.274l.774-.258c.346-.115.617-.386.732-.732L13.863.1z"/>
-          </svg>
-        </div>  
-=======
-</style>
-
-<head>
-  <meta charset="utf-8">
-  <meta name="viewport" content="width=device-width, initial-scale=1">
-  <title>Bowtie</title>
-  <link href="https://cdn.jsdelivr.net/npm/bootstrap@5.2.2/dist/css/bootstrap.min.css" rel="stylesheet" integrity="sha384-Zenh87qX5JnK2Jl0vWa8Ck2rdkQ2Bzep5IDxbcnCeuOxjzrPF/et3URy9Bv1WTRi" crossorigin="anonymous">
 </head>
 
 <body>
-  <nav class="navbar navbar-expand-lg sticky-top bg-light mb-4">
+  <nav class="navbar navbar-expand-lg sticky-top mb-4 bg-light">
     <div class="container-fluid">
       <a class="navbar-brand mb-0 h1" href="#">Bowtie</a>
       <button class="navbar-toggler" type="button" data-bs-toggle="collapse" data-bs-target="#navbarNav"
@@ -165,7 +102,15 @@
           {% endif %}
         </ul>
       </div>
->>>>>>> 19eea676
+        <div id="theme-toggler" class="" style="margin-right: 1vw;">
+          <svg xmlns="http://www.w3.org/2000/svg" width="20" height="20" fill="currentColor" class="bi bi-sun" viewBox="0 0 16 16">
+            <path d="M8 11a3 3 0 1 1 0-6 3 3 0 0 1 0 6zm0 1a4 4 0 1 0 0-8 4 4 0 0 0 0 8zM8 0a.5.5 0 0 1 .5.5v2a.5.5 0 0 1-1 0v-2A.5.5 0 0 1 8 0zm0 13a.5.5 0 0 1 .5.5v2a.5.5 0 0 1-1 0v-2A.5.5 0 0 1 8 13zm8-5a.5.5 0 0 1-.5.5h-2a.5.5 0 0 1 0-1h2a.5.5 0 0 1 .5.5zM3 8a.5.5 0 0 1-.5.5h-2a.5.5 0 0 1 0-1h2A.5.5 0 0 1 3 8zm10.657-5.657a.5.5 0 0 1 0 .707l-1.414 1.415a.5.5 0 1 1-.707-.708l1.414-1.414a.5.5 0 0 1 .707 0zm-9.193 9.193a.5.5 0 0 1 0 .707L3.05 13.657a.5.5 0 0 1-.707-.707l1.414-1.414a.5.5 0 0 1 .707 0zm9.193 2.121a.5.5 0 0 1-.707 0l-1.414-1.414a.5.5 0 0 1 .707-.707l1.414 1.414a.5.5 0 0 1 0 .707zM4.464 4.465a.5.5 0 0 1-.707 0L2.343 3.05a.5.5 0 1 1 .707-.707l1.414 1.414a.5.5 0 0 1 0 .708z"/>
+          </svg>
+          <svg xmlns="http://www.w3.org/2000/svg" width="20" height="20" fill="currentColor" class="bi bi-moon-stars-fill hidden" viewBox="0 0 16 16">
+            <path d="M6 .278a.768.768 0 0 1 .08.858 7.208 7.208 0 0 0-.878 3.46c0 4.021 3.278 7.277 7.318 7.277.527 0 1.04-.055 1.533-.16a.787.787 0 0 1 .81.316.733.733 0 0 1-.031.893A8.349 8.349 0 0 1 8.344 16C3.734 16 0 12.286 0 7.71 0 4.266 2.114 1.312 5.124.06A.752.752 0 0 1 6 .278z"/>
+            <path d="M10.794 3.148a.217.217 0 0 1 .412 0l.387 1.162c.173.518.579.924 1.097 1.097l1.162.387a.217.217 0 0 1 0 .412l-1.162.387a1.734 1.734 0 0 0-1.097 1.097l-.387 1.162a.217.217 0 0 1-.412 0l-.387-1.162A1.734 1.734 0 0 0 9.31 6.593l-1.162-.387a.217.217 0 0 1 0-.412l1.162-.387a1.734 1.734 0 0 0 1.097-1.097l.387-1.162zM13.863.099a.145.145 0 0 1 .274 0l.258.774c.115.346.386.617.732.732l.774.258a.145.145 0 0 1 0 .274l-.774.258a1.156 1.156 0 0 0-.732.732l-.258.774a.145.145 0 0 1-.274 0l-.258-.774a1.156 1.156 0 0 0-.732-.732l-.774-.258a.145.145 0 0 1 0-.274l.774-.258c.346-.115.617-.386.732-.732L13.863.1z"/>
+          </svg>
+        </div>  
 
       <a href="https://github.com/bowtie-json-schema/bowtie/" class="link-secondary">
         <span class="navbar-text">
@@ -225,7 +170,7 @@
 
       <div class="card-body">
         <table class="table table-sm table-hover">
-          <thead class="table-light">
+          <thead class="table-header table-light">
             <tr>
               <th colspan=2 rowspan=2 scope="col" class="text-center align-middle">implementation</th>
               <th colspan=1 class="text-center"><span class="text-muted">cases ({{ summary.total_cases }})</span></th>
@@ -273,17 +218,6 @@
 
               <td class="text-center">{{ counts.errored_cases }}</td>
 
-<<<<<<< HEAD
-        <div class="card-body">
-          <table class="table table-sm table-hover">
-            <thead class="table-header table-light">
-              <tr>
-                <th colspan=2 rowspan=2 scope="col" class="text-center align-middle">implementation</th>
-                <th colspan=1 class="text-center"><span class="text-muted">cases ({{ summary.total_cases }})</span></th>
-                <th colspan=3 class="text-center"><span class="text-muted">tests ({{ summary.total_tests }})</span></th>
-                <th colspan=1></th>
-              </tr>
-=======
               <td class="text-center">{{ counts.skipped_tests }}</td>
               <td class="text-center details-required">{{ counts.failed_tests + counts.errored_tests }}
                 <div class="hover-details text-center">
@@ -291,7 +225,6 @@
                   <p><b>errored</b>: {{counts.errored_tests}}</p>
                 </div>
               </td>
->>>>>>> 19eea676
 
 
               <td>
@@ -493,7 +426,43 @@
           <button type="button" class="btn btn-sm btn-secondary" data-bs-dismiss="modal">Close</button>
         </div>
       </div>
-<<<<<<< HEAD
+    </div>
+  </div>
+  {% endfor %}
+  <script src="https://cdn.jsdelivr.net/npm/bootstrap@5.2.2/dist/js/bootstrap.bundle.min.js" integrity="sha384-OERcA2EqjJCMA+/3y+gxIOqMEjwtxJY7qPCqsdltbNJuaOe923+mo//f6V8Qbsw3" crossorigin="anonymous"></script>
+  <script>
+    const tooltipTriggerList = document.querySelectorAll('[data-bs-toggle="tooltip"]')
+    const tooltipList = [...tooltipTriggerList].map(tooltipTriggerEl => new bootstrap.Tooltip(tooltipTriggerEl))
+  </script>
+      <div class="modal fade" role="dialog" id="implementation-{{ loop.index }}-runtime-info" tabindex="-1" aria-labelledby="implementation-{{ loop.index }}-runtime-info-label" aria-hidden="true">
+        <div class="modal-dialog" role="document">
+          <div class="modal-content">
+            <div class="modal-header">
+              <h5 class="modal-title" id="implementation-{{ loop.index }}-runtime-info-label">
+                <b>{{ implementation.name }} </b> <small class="text-muted"> {{ implementation.language }}</small>
+              </h5>
+              <button type="button" class="btn-close" data-bs-dismiss="modal" aria-label="Close"></button>
+            </div>
+            <div class="modal-body">
+              {% if implementation.get("os_version") %}
+                <p><strong>OS Version: </strong>{{ implementation.get("os_version", "") }}</p>
+              {% endif %}
+              {% if implementation.get("os") %}
+                <p><strong>OS: </strong>{{ implementation.get("os", "") }}</p>
+              {% endif %}
+              {% if implementation.get("language") %}
+                <p><strong>Language: </strong>{{ implementation.language }}</p>
+              {% endif %}
+              {% if implementation.get("language_version") %}
+                <p><strong>Language Version: </strong>{{ implementation.get("language_version", "") }}</p>
+              {% endif %}
+            </div>
+            <div class="modal-footer m-2 p-0">
+              <button type="button" class="btn btn-sm btn-secondary" data-bs-dismiss="modal">Close</button>
+            </div>
+          </div>
+        </div>
+      </div>
     {% endfor %}
 
     <script>
@@ -543,25 +512,11 @@
       const tooltipList = [...tooltipTriggerList].map(tooltipTriggerEl => new bootstrap.Tooltip(tooltipTriggerEl))
     </script>
 
-    <script>
-      var ago = (Date.now() - Date.parse("{{ run_info.started }}")) / 1000;
-      var agoUnits = 'seconds';
-=======
-    </div>
-  </div>
-  {% endfor %}
-  <script src="https://cdn.jsdelivr.net/npm/bootstrap@5.2.2/dist/js/bootstrap.bundle.min.js" integrity="sha384-OERcA2EqjJCMA+/3y+gxIOqMEjwtxJY7qPCqsdltbNJuaOe923+mo//f6V8Qbsw3" crossorigin="anonymous"></script>
-  <script>
-    const tooltipTriggerList = document.querySelectorAll('[data-bs-toggle="tooltip"]')
-    const tooltipList = [...tooltipTriggerList].map(tooltipTriggerEl => new bootstrap.Tooltip(tooltipTriggerEl))
-  </script>
-
   <script>
     var ago = (Date.now() - Date.parse("{{ run_info.started }}")) / 1000;
     var agoUnits = 'seconds';
     if (ago > 60) {
       ago /= 60; agoUnits = 'minutes';
->>>>>>> 19eea676
       if (ago > 60) {
         ago /= 60; agoUnits = 'hours';
         if (ago > 24) {
