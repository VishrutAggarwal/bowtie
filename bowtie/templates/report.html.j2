<!DOCTYPE html>
<html lang="en">

<<<<<<< HEAD
=======
<style>
  .details-required {
    position: relative;
  }

  .details-required div {
    position: absolute;
    bottom: 0;
    right: 0;
    opacity: 0;
    visibility: hidden;
    -webkit-transition: visibility 0s, opacity 0.5s linear;
    transition: visibility 0s, opacity 0.5s linear;
  }

  .details-required:hover {
    cursor: tooltip;
  }

  .details-required:hover div {
    padding: 1rem;
    padding-bottom: 0rem;
    margin-right: 8rem;
    visibility: visible;
    border-radius: 1rem;
    background-color: rgba(242, 242, 242, 0.892);
    opacity: 1;
  }

  .details-required:hover div .details-desc {
    right: -40%;
  }

  .hover-details {
    display: flex;
    flex-direction: row;
    justify-content: space-between;
    gap: 0.7rem;
  }

  .hover-details span {
    font-style: italic;
    font-weight: 500;
    color: rgb(112, 112, 112);
    font-size: 0.8rem;
  }
</style>

>>>>>>> 824c2784
<head>
  <meta charset="utf-8">
  <meta name="description" content="Bowtie report for implementations of the {{ run_info.dialect_shortname }} JSON Schema dialect">
  <meta name="keywords" content="JSON Schema, jsonschema, Bowtie, compliance, reporting">
  <meta name="viewport" content="width=device-width, initial-scale=1">
  <title>Bowtie – {{ run_info.dialect_shortname }}</title>
  <link
      href="https://cdn.jsdelivr.net/npm/bootstrap@5.3.0-alpha3/dist/css/bootstrap.min.css"
      rel="stylesheet"
      integrity="sha384-KK94CHFLLe+nY2dmCWGMq91rCGa5gtU4mk92HdvYe+M/SXH301p5ILy+dN9+nJOZ"
      crossorigin="anonymous"
  />

  <style>
    .details-required {
      position: relative;
    }

    .details-required div {
      position: absolute;
      bottom: 0;
      right: 0;
      opacity: 0;
      visibility: hidden;
      -webkit-transition: visibility 0s, opacity 0.5s linear;
      transition: visibility 0s, opacity 0.5s linear;
    }

    .details-required:hover {
      cursor: tooltip;
    }

    .details-required:hover div {
      padding: 1rem;
      padding-bottom: 0rem;
      margin-right: 8rem;
      visibility: visible;
      border-radius: 1rem;
      background-color: rgba(242, 242, 242, 0.892);
      opacity: 1;
    }

    .details-required:hover div .details-desc {
      right: -40%;
    }

    .hover-details {
      display: flex;
      flex-direction: row;
      justify-content: space-between;
      gap: 0.7rem;
    }

    .hover-details span {
      font-style: italic;
      font-weight: 500;
      color: rgb(112, 112, 112);
      font-size: 0.8rem;
  </style>
</head>

<body>
  <nav class="navbar navbar-expand-lg sticky-top mb-4">
    <div class="container-fluid">
      <a class="navbar-brand mb-0 h1" href="#">Bowtie</a>
      <button class="navbar-toggler" type="button" data-bs-toggle="collapse" data-bs-target="#navbarNav"
        aria-controls="navbarSupportedContent" aria-expanded="false" aria-label="Toggle navigation">
        <span class="navbar-toggler-icon"></span>
      </button>
      <div class="collapse navbar-collapse" id="navbarNav">
        <ul class="navbar-nav me-auto mb-2 mb-lg-0">
          <li class="nav-item">
            <a class="nav-link" href="#run-info">Run Info</a>
          </li>
          <li class="nav-item">
            <a class="nav-link" href="#summary">Summary</a>
          </li>
          <li class="nav-item">
            <a class="nav-link" href="#cases">Details</a>
          </li>
          {# If generate_dialect_navigation exists, then render the dropdown navigation  #}
          {% if generate_dialect_navigation %}
          <li class="nav-item dropdown">
            <a class="nav-link dropdown-toggle" href="#" role="button" data-bs-toggle="dropdown" aria-expanded="false">
              Dialects
            </a>
            <ul class="dropdown-menu">
              <li><a class="dropdown-item" href="draft2020-12">2020-12</a></li>
              <li><a class="dropdown-item" href="draft2019-09">2019-09</a></li>
              <li><a class="dropdown-item" href="draft7">7</a></li>
              <li><a class="dropdown-item" href="draft6">6</a></li>
              <li><a class="dropdown-item" href="draft4">4</a></li>
              <li><a class="dropdown-item" href="draft3">3</a></li>
            </ul>
          </li>
          {% endif %}
        </ul>
      </div>
      <button id="theme-toggler" class="btn border-0 me-1">
        <svg xmlns="http://www.w3.org/2000/svg" width="20" height="20" fill="currentColor" class="bi bi-sun" viewBox="0 0 16 16">
          <path d="M8 11a3 3 0 1 1 0-6 3 3 0 0 1 0 6zm0 1a4 4 0 1 0 0-8 4 4 0 0 0 0 8zM8 0a.5.5 0 0 1 .5.5v2a.5.5 0 0 1-1 0v-2A.5.5 0 0 1 8 0zm0 13a.5.5 0 0 1 .5.5v2a.5.5 0 0 1-1 0v-2A.5.5 0 0 1 8 13zm8-5a.5.5 0 0 1-.5.5h-2a.5.5 0 0 1 0-1h2a.5.5 0 0 1 .5.5zM3 8a.5.5 0 0 1-.5.5h-2a.5.5 0 0 1 0-1h2A.5.5 0 0 1 3 8zm10.657-5.657a.5.5 0 0 1 0 .707l-1.414 1.415a.5.5 0 1 1-.707-.708l1.414-1.414a.5.5 0 0 1 .707 0zm-9.193 9.193a.5.5 0 0 1 0 .707L3.05 13.657a.5.5 0 0 1-.707-.707l1.414-1.414a.5.5 0 0 1 .707 0zm9.193 2.121a.5.5 0 0 1-.707 0l-1.414-1.414a.5.5 0 0 1 .707-.707l1.414 1.414a.5.5 0 0 1 0 .707zM4.464 4.465a.5.5 0 0 1-.707 0L2.343 3.05a.5.5 0 1 1 .707-.707l1.414 1.414a.5.5 0 0 1 0 .708z"/>
        </svg>
        <svg xmlns="http://www.w3.org/2000/svg" width="20" height="20" fill="currentColor" class="bi bi-moon-stars-fill" viewBox="0 0 16 16">
          <path d="M6 .278a.768.768 0 0 1 .08.858 7.208 7.208 0 0 0-.878 3.46c0 4.021 3.278 7.277 7.318 7.277.527 0 1.04-.055 1.533-.16a.787.787 0 0 1 .81.316.733.733 0 0 1-.031.893A8.349 8.349 0 0 1 8.344 16C3.734 16 0 12.286 0 7.71 0 4.266 2.114 1.312 5.124.06A.752.752 0 0 1 6 .278z"/>
          <path d="M10.794 3.148a.217.217 0 0 1 .412 0l.387 1.162c.173.518.579.924 1.097 1.097l1.162.387a.217.217 0 0 1 0 .412l-1.162.387a1.734 1.734 0 0 0-1.097 1.097l-.387 1.162a.217.217 0 0 1-.412 0l-.387-1.162A1.734 1.734 0 0 0 9.31 6.593l-1.162-.387a.217.217 0 0 1 0-.412l1.162-.387a1.734 1.734 0 0 0 1.097-1.097l.387-1.162zM13.863.099a.145.145 0 0 1 .274 0l.258.774c.115.346.386.617.732.732l.774.258a.145.145 0 0 1 0 .274l-.774.258a1.156 1.156 0 0 0-.732.732l-.258.774a.145.145 0 0 1-.274 0l-.258-.774a1.156 1.156 0 0 0-.732-.732l-.774-.258a.145.145 0 0 1 0-.274l.774-.258c.346-.115.617-.386.732-.732L13.863.1z"/>
        </svg>
      </button>

      <a href="https://github.com/bowtie-json-schema/bowtie/" class="link-secondary">
        <span class="navbar-text">
          <small>Bowtie v{{ run_info.bowtie_version }}</small>
        </span>
      </a>
    </div>
  </nav>

  {% macro to_icon(valid) -%}
  {% if valid == True %}
  {# Circular Checkmark SVG Icon  #}
  <svg xmlns="http://www.w3.org/2000/svg" width="16" height="16" fill="currentColor" class="bi bi-check-circle-fill"
    viewBox="0 0 16 16">
    <path
      d="M16 8A8 8 0 1 1 0 8a8 8 0 0 1 16 0zm-3.97-3.03a.75.75 0 0 0-1.08.022L7.477 9.417 5.384 7.323a.75.75 0 0 0-1.06 1.06L6.97 11.03a.75.75 0 0 0 1.079-.02l3.992-4.99a.75.75 0 0 0-.01-1.05z" />
  </svg>
  {% elif valid == False %}
  {# Circular cross (x) SVG Icon   #}
  <svg xmlns="http://www.w3.org/2000/svg" width="16" height="16" fill="currentColor" class="bi bi-x-circle-fill"
    viewBox="0 0 16 16">
    <path
      d="M16 8A8 8 0 1 1 0 8a8 8 0 0 1 16 0zM5.354 4.646a.5.5 0 1 0-.708.708L7.293 8l-2.647 2.646a.5.5 0 0 0 .708.708L8 8.707l2.646 2.647a.5.5 0 0 0 .708-.708L8.707 8l2.647-2.646a.5.5 0 0 0-.708-.708L8 7.293 5.354 4.646z" />
  </svg>
  {% else %}
  {# Circular warning (!) SVG Icon  #}
  <svg xmlns="http://www.w3.org/2000/svg" width="16" height="16" fill="currentColor" class="bi bi-exclamation-octagon"
    viewBox="0 0 16 16">
    <path
      d="M4.54.146A.5.5 0 0 1 4.893 0h6.214a.5.5 0 0 1 .353.146l4.394 4.394a.5.5 0 0 1 .146.353v6.214a.5.5 0 0 1-.146.353l-4.394 4.394a.5.5 0 0 1-.353.146H4.893a.5.5 0 0 1-.353-.146L.146 11.46A.5.5 0 0 1 0 11.107V4.893a.5.5 0 0 1 .146-.353L4.54.146zM5.1 1 1 5.1v5.8L5.1 15h5.8l4.1-4.1V5.1L10.9 1H5.1z" />
    <path
      d="M7.002 11a1 1 0 1 1 2 0 1 1 0 0 1-2 0zM7.1 4.995a.905.905 0 1 1 1.8 0l-.35 3.507a.552.552 0 0 1-1.1 0L7.1 4.995z" />
  </svg>
  {% endif %}
  {%- endmacro %}

  <div class="container p-4">

    <div class="card mx-auto mb-3 w-75" id="run-info">
      <div class="card-header">Run Info</div>

      <div class="card-body">
        <table class="table table-sm table-hover">
          <tr>
            <td>Dialect</td>
            <td>{{ run_info.dialect }}</td>
          </tr>
          <tr>
            <td>Ran</td>
            <td>
              <time datetime="{{ run_info.started }}" id="runStarted"></time>
            </td>
          </tr>
        </table>
      </div>
    </div>

    <div class="card mx-auto mb-3 w-75" id="summary">
      <div class="card-header">Summary</div>

      <div class="card-body">
        <table class="table table-sm table-hover">
          <thead class="table-header table-light">
            <tr>
              <th colspan=2 rowspan=2 scope="col" class="text-center align-middle">implementation</th>
              <th colspan=1 class="text-center"><span class="text-muted">cases ({{ summary.total_cases }})</span></th>
              <th colspan=3 class="text-center"><span class="text-muted">tests ({{ summary.total_tests }})</span></th>
              <th colspan=1></th>
            </tr>

            <tr>
              <th scope="col" class="text-center">errors</th>

              <th scope="col" class="table-bordered text-center">skipped</th>
              <th scope="col" class="table-bordered text-center details-required">
                <div class="hover-details details-desc text-center">
                  <p>failed
                    <br><span>implementation worked successfully but got the wrong answer</span>
                  </p>
                  <p>errored
                    <br><span>implementation crashed when trying to calculate an answer</span>
                  </p>
                </div>
                unsuccessful
              </th>

              <th scope="col"></th>
            </tr>
          </thead>

          <tbody class="table-group-divider">
            {% for implementation in summary.implementations %}
            {% set counts = summary.counts[implementation.image] %}
            <tr>
              <th scope="row">
                <a href="{{ implementation.homepage or implementation.issues }}">{{ implementation.name }}</a>
                <small class="text-muted">{{ implementation.language }}</small>
              </th>
              <td>
                <small class="font-monospace text-muted">{{ implementation.get("version", "") }}</small>
                <button class="btn border-0">
                  <svg xmlns="http://www.w3.org/2000/svg" width="16" height="16" fill="currentColor"
                    class="bi bi-info-circle-fill" viewBox="0 0 16 16" data-bs-toggle="modal"
                    data-bs-target="#implementation-{{ loop.index }}-runtime-info">
                    <path
                      d="M8 16A8 8 0 1 0 8 0a8 8 0 0 0 0 16zm.93-9.412-1 4.705c-.07.34.029.533.304.533.194 0 .487-.07.686-.246l-.088.416c-.287.346-.92.598-1.465.598-.703 0-1.002-.422-.808-1.319l.738-3.468c.064-.293.006-.399-.287-.47l-.451-.081.082-.381 2.29-.287zM8 5.5a1 1 0 1 1 0-2 1 1 0 0 1 0 2z" />
                  </svg>
              </button>
              </td>

              <td class="text-center">{{ counts.errored_cases }}</td>

              <td class="text-center">{{ counts.skipped_tests }}</td>
              <td class="text-center details-required">{{ counts.failed_tests + counts.errored_tests }}
                <div class="hover-details text-center">
                  <p><b>failed</b>: {{ counts.failed_tests }}</p>
                  <p><b>errored</b>: {{ counts.errored_tests }}</p>
                </div>
              </td>

              <td>
                <button type="button" class="btn btn-sm btn-primary" data-bs-toggle="modal"
                  data-bs-target="#implementation-{{ loop.index }}-details">
                  Details
                </button>
              </td>
            </tr>
            {% endfor %}
          </tbody>

          <tfoot>
            <tr>
              <th scope="row" colspan=2>total</th>

              <td class="text-center">{{ summary.errored_cases }}</td>

              <td class="text-center">{{ summary.skipped_tests }}</td>
              <td class="text-center details-required">{{ summary.failed_tests + summary.errored_tests }}
                <div class="hover-details text-center">
                  <p><b>failed</b>: {{ summary.failed_tests }} </p>
                  <p><b>errored</b>: {{ summary.errored_tests }}</p>
                </div>
              </td>
              <td></td>
            </tr>
          </tfoot>
        </table>

        {% if summary.did_fail_fast %}
        <div class="alert alert-warning" role="alert">
          This run failed fast, so some input cases may not have been run.
        </div>
        {% endif %}
      </div>
    </div>

    <div class="accordion pt-5" id="cases">
      {% for seq, description, schema, registry, results in summary.flat_results() %}
      <div class="accordion-item">

        <h2 class="accordion-header" id="case-{{ seq }}-heading">
          <button class="accordion-button collapsed" type="button" onclick='schemaDisplay("accordion-body{{ seq }}",`{{ schema | tojson(indent=2) }}`,"schema-code")' data-bs-toggle="collapse"
            data-bs-target="#case-{{ seq }}" aria-expanded="false" aria-controls="case-{{ seq }}">
            <a href="#schema" class="text-decoration-none">
              {{ description }}
            </a>
          </button>
        </h2>

        <div id="case-{{ seq }}" class="accordion-collapse collapse" aria-labelledby="case-{{ seq }}-heading"
          data-bs-parent="#cases">
          <div id="accordion-body{{ seq }}" class="accordion-body">
            <table class="table table-hover">
              <thead>
                <tr>
                  <td scope="col">Tests</td>
                  {% for implementation in summary.implementations %}
                  <td class="text-center" scope="col">
                    {{ implementation.name }}
                    <small class="text-muted">{{ implementation.language }}</small>
                  </td>
                  {% endfor %}
                </tr>
              </thead>

              {% for test, test_results in results %}
              <tr onclick='displayCode(`{{ test.instance | tojson(indent=2) }}`,"instance-info")'>
                <td>
                  <a href="#schema" class="text-decoration-none">{{ test.description }}</a>
                </td>
                {% for implementation in summary.implementations %}
                {% set implementation_result, incorrect = test_results.get(implementation.image, ({"valid": None},
                True)) %}
                {% if incorrect == "skipped" %}
                <td class="text-center text-bg-warning">
                  {{ to_icon(None) }}
                </td>
                {% elif incorrect == "errored" %}
                <td class="text-center text-bg-danger">
                  {{ to_icon(None) }}
                </td>
                {% else %}
                <td
                  class="text-center {% if incorrect %}text-bg-danger{% elif implementation_result.valid != True and implementation_result.valid != False %}text-bg-warning{% endif %}">
                  {{ to_icon(implementation_result.valid) }}
                </td>
                {% endif %}
                {% endfor %}
              </tr>
              {% endfor %}
            </table>
          </div>
        </div>

      </div>
      {% endfor %}
    </div>

  </div>

  {% for implementation in summary.implementations %}
  <div class="modal fade" id="implementation-{{ loop.index }}-details" tabindex="-1"
    aria-labelledby="implementation-{{ loop.index }}-details-label" aria-hidden="true">
    <div class="modal-dialog modal-fullscreen">
      <div class="modal-content">
        <div class="modal-header">
          <h1 class="modal-title fs-5" id="implementation-{{ loop.index }}-details-label">
            {{ implementation.name }}
            <small class="text-muted">{{ implementation.language }}</small>
          </h1>
          <button type="button" class="btn-close" data-bs-dismiss="modal" aria-label="Close"></button>
        </div>
        <div class="modal-body">
          <div class="row row-cols-1 row-cols-md-2 g-4">
            {% for seq, description, schema, registry, results in summary.flat_results() %}
            {% for test, test_results in results %}
            {% set implementation_result, incorrect = test_results.get(implementation.image, ({"valid": None}, True)) %}
            {% if incorrect == "skipped" %}
            <div class="col">
              <div class="card border-warning mb-3">
                <div class="card-body">
                  <h5 class="card-title">{{ description }}</h5>
                  <p class="card-text">{{ test.description }}</p>
                </div>
                <div class="card-footer text-muted text-center">
                  {{ implementation_result }}
                </div>
              </div>
            </div>
            {% elif incorrect == "errored" %}
            <div class="col">
              <div class="card border-danger mb-3">
                <div class="card-body">
                  <h5 class="card-title">{{ description }}</h5>
                  <p class="card-text">{{ test.description }}</p>
                </div>
                <div class="card-footer text-muted text-center">
                  {{ implementation_result }}
                </div>
              </div>
            </div>
            {% elif incorrect %}
            <div class="col">
              <div class="card border-danger mb-3">
                <div class="card-body">
                  <h5 class="card-title">{{ description }}</h5>
                  <p class="card-text">{{ test.description }}</p>
                </div>
                <div class="card-footer text-muted text-center">
                  Unexpectedly {{
                  "valid" if implementation_result.valid == True
                  else "invalid" if implementation_result.valid == False
                  else "errored" }}
                </div>
              </div>
            </div>
            {% endif %}
            {% endfor %}
            {% endfor %}
          </div>
        </div>
        <div class="modal-footer">
          <button type="button" class="btn btn-secondary" data-bs-dismiss="modal">Close</button>
        </div>
      </div>
    </div>
  </div>

  <div class="modal fade" role="dialog" id="implementation-{{ loop.index }}-runtime-info" tabindex="-1"
    aria-labelledby="implementation-{{ loop.index }}-runtime-info-label" aria-hidden="true">
    <div class="modal-dialog" role="document">
      <div class="modal-content">
        <div class="modal-header">
          <h5 class="modal-title" id="implementation-{{ loop.index }}-runtime-info-label">
            <b>{{ implementation.name }} </b> <small class="text-muted"> {{ implementation.language }}</small>
          </h5>
          <button type="button" class="btn-close" data-bs-dismiss="modal" aria-label="Close"></button>
        </div>
        <div class="modal-body">
          {% if implementation.get("os_version") %}
          <p><strong>OS Version: </strong>{{ implementation.get("os_version", "") }}</p>
          {% endif %}
          {% if implementation.get("os") %}
          <p><strong>OS: </strong>{{ implementation.get("os", "") }}</p>
          {% endif %}
          {% if implementation.get("language") %}
          <p><strong>Language: </strong>{{ implementation.language }}</p>
          {% endif %}
          {% if implementation.get("language_version") %}
          <p><strong>Language Version: </strong>{{ implementation.get("language_version", "") }}</p>
          {% endif %}
        </div>
        <div class="modal-footer m-2 p-0">
          <button type="button" class="btn btn-sm btn-secondary" data-bs-dismiss="modal">Close</button>
        </div>
      </div>
    </div>
  </div>
   {# Schema Display (Hidden by default) start #}
    <div id="display-body" class="card mb-3 d-none mw-100">
      <div class="row">
        <div class="col-8 pe-0">
          <div class="d-flex align-items-center highlight-toolbar ps-3 pe-2 py-1 border-0 border-top border-bottom">
            <small class="font-monospace text-body-secondary text-uppercase">Schema</small>
            <div class="d-flex ms-auto">
              <button type="button" id="copy-button-schema" class="btn mt-0 me-0" onclick='copyToClipboard("schema-code","copy-button-schema")' aria-label="Copy to clipboard" data-bs-toggle="tooltip" data-bs-placement="top"
              data-bs-custom-class="custom-tooltip"
              data-bs-title="Copy to clipboard">
              {# Clipboard SVG Icon  #}
                <svg xmlns="http://www.w3.org/2000/svg" width="16" height="16" fill="currentColor" class="bi bi-clipboard" viewBox="0 0 16 16">
                  <path d="M4 1.5H3a2 2 0 0 0-2 2V14a2 2 0 0 0 2 2h10a2 2 0 0 0 2-2V3.5a2 2 0 0 0-2-2h-1v1h1a1 1 0 0 1 1 1V14a1 1 0 0 1-1 1H3a1 1 0 0 1-1-1V3.5a1 1 0 0 1 1-1h1v-1z"/>
                  <path d="M9.5 1a.5.5 0 0 1 .5.5v1a.5.5 0 0 1-.5.5h-3a.5.5 0 0 1-.5-.5v-1a.5.5 0 0 1 .5-.5h3zm-3-1A1.5 1.5 0 0 0 5 1.5v1A1.5 1.5 0 0 0 6.5 4h3A1.5 1.5 0 0 0 11 2.5v-1A1.5 1.5 0 0 0 9.5 0h-3z"/>
                </svg>
              </button>
            </div>
        </div>
        <div id="schema-code" class="card-body"></div>
        </div>
        <div class="col-4 border-start ps-0">
            <div class="d-flex align-items-center highlight-toolbar ps-3 pe-2 py-1 border-0 border-top border-bottom">
              <small class="font-monospace text-body-secondary text-uppercase">Instance</small>
                <div class="d-flex ms-auto">
                  <button type="button" id="copy-button-instance" onclick='copyToClipboard("instance-info","copy-button-instance")' class="btn mt-0 me-0" aria-label="Copy to clipboard" data-bs-toggle="tooltip" data-bs-placement="top"
                  data-bs-custom-class="custom-tooltip"
                  data-bs-title="Copy to clipboard">
                  {# Clipboard SVG Icon  #}
                    <svg xmlns="http://www.w3.org/2000/svg" width="16" height="16" fill="currentColor" class="bi bi-clipboard" viewBox="0 0 16 16">
                      <path d="M4 1.5H3a2 2 0 0 0-2 2V14a2 2 0 0 0 2 2h10a2 2 0 0 0 2-2V3.5a2 2 0 0 0-2-2h-1v1h1a1 1 0 0 1 1 1V14a1 1 0 0 1-1 1H3a1 1 0 0 1-1-1V3.5a1 1 0 0 1 1-1h1v-1z"/>
                      <path d="M9.5 1a.5.5 0 0 1 .5.5v1a.5.5 0 0 1-.5.5h-3a.5.5 0 0 1-.5-.5v-1a.5.5 0 0 1 .5-.5h3zm-3-1A1.5 1.5 0 0 0 5 1.5v1A1.5 1.5 0 0 0 6.5 4h3A1.5 1.5 0 0 0 11 2.5v-1A1.5 1.5 0 0 0 9.5 0h-3z"/>
                    </svg>
                  </button>
                </div>
          </div>
        <div id="instance-info" class="card-body"></div>
        </div>
      </div>
    </div>
  {# Schema Display end  #}
  {% endfor %}
  <script src="https://cdn.jsdelivr.net/npm/bootstrap@5.3.0-alpha3/dist/js/bootstrap.bundle.min.js" integrity="sha384-ENjdO4Dr2bkBIFxQpeoTz1HIcje39Wm4jDKdf19U8gI4ddQ3GYNS7NTKfAdVQSZe" crossorigin="anonymous"></script>
  <script>
    const tooltipTriggerList = document.querySelectorAll('[data-bs-toggle="tooltip"]')
    const tooltipList = [...tooltipTriggerList].map(tooltipTriggerEl => new bootstrap.Tooltip(tooltipTriggerEl))
  </script>
  {# Scripts for Schema Display start  #}
  <script>
      const displayBody = document.querySelector("#display-body");
      const codes = document.querySelector("#schema-code");
      let currentParrentBodyId = '';
      function displayCode(code, targetId) {
        const targetDisplay = document.getElementById(targetId);
        displayBody.classList.remove("d-none");
        displayBody.classList.add("d-block");
        targetDisplay.innerHTML = `<pre>${code}</pre>`;
      }
      function schemaDisplay(parentBodyId, code, targetId) {
        if (parentBodyId != currentParrentBodyId){
          currentParrentBodyId = parentBodyId;
          displayBody.classList.remove("d-none");
          displayBody.classList.add("d-block");
          document.getElementById('instance-info').innerHTML = '';
          const isDisplayed = displayBody.parentElement === document.getElementById(parentBodyId);
          if (isDisplayed) {
            displayBody.parentElement.removeChild(displayBody);
          } else {
            displayCode(code, targetId);
            const accordionBody = document.querySelector(`#${parentBodyId}`);
            accordionBody.insertBefore(displayBody, accordionBody.firstChild);
          }
        }
      }
      {# Copy Schema from display  #}
      function copyToClipboard(targetTextToCopy, btnId){
      const textToCopy = document.getElementById(targetTextToCopy).innerText;
      navigator.clipboard.writeText(textToCopy)
        {# Change the Copy Button icon after copied #}
        {# Checkmark SVG Icon  #}
        document.getElementById(btnId).innerHTML = `<svg xmlns="http://www.w3.org/2000/svg" width="16" height="16" fill="currentColor" class="bi bi-check" viewBox="0 0 16 16">
                                                              <path d="M10.97 4.97a.75.75 0 0 1 1.07 1.05l-3.99 4.99a.75.75 0 0 1-1.08.02L4.324 8.384a.75.75 0 1 1 1.06-1.06l2.094 2.093 3.473-4.425a.267.267 0 0 1 .02-.022z"/>
                                                            </svg>`;
setTimeout(() => {
  {# Clipboard SVG Icon setting as a default again after copy  #}
  document.getElementById(btnId).innerHTML = `<svg xmlns="http://www.w3.org/2000/svg" width="16" height="16" fill="currentColor" class="bi bi-clipboard" viewBox="0 0 16 16">
                                                        <path d="M4 1.5H3a2 2 0 0 0-2 2V14a2 2 0 0 0 2 2h10a2 2 0 0 0 2-2V3.5a2 2 0 0 0-2-2h-1v1h1a1 1 0 0 1 1 1V14a1 1 0 0 1-1 1H3a1 1 0 0 1-1-1V3.5a1 1 0 0 1 1-1h1v-1z"/>
                                                        <path d="M9.5 1a.5.5 0 0 1 .5.5v1a.5.5 0 0 1-.5.5h-3a.5.5 0 0 1-.5-.5v-1a.5.5 0 0 1 .5-.5h3zm-3-1A1.5 1.5 0 0 0 5 1.5v1A1.5 1.5 0 0 0 6.5 4h3A1.5 1.5 0 0 0 11 2.5v-1A1.5 1.5 0 0 0 9.5 0h-3z"/>
                                                      </svg>`;
}, 2000);
      }
  </script>
  {# Scripts for Schema Display end  #}
  <script>
    var light = !window.matchMedia('(prefers-color-scheme: dark)').matches;

    var navbar = document.querySelector('.navbar');
    var tableHeader = document.querySelector('.table-header');
    var body = document.querySelector('body');
    var sunIcon = document.querySelector('.bi-sun');
    var moonIcon = document.querySelector('.bi-moon-stars-fill');
    const toggler = document.querySelector('#theme-toggler');

    body.setAttribute('data-bs-theme', light ? 'light' : 'dark');
    tableHeader.classList.add( light ? 'table-light' : 'table-dark');
    navbar.classList.add( light ? 'navbar-light' : 'navbar-dark');
    navbar.classList.add( light ? 'bg-light' : 'bg-dark');
    light ? (moonIcon.classList.add('d-none')) : (sunIcon.classList.add('d-none'));

    toggler.addEventListener('click', ()=>{
      body.setAttribute('data-bs-theme', light ? 'dark' : 'light');
      light = !light;

      tableHeader.classList.toggle('table-dark', !light);
      tableHeader.classList.toggle('table-light', light);

      navbar.classList.toggle('navbar-dark', !light);
      navbar.classList.toggle('bg-dark', !light);
      navbar.classList.toggle('bg-light', light);

      moonIcon.classList.toggle('d-none', light);
      sunIcon.classList.toggle('d-none', !light);
    })
  </script>

  <script>
    var ago = (Date.now() - Date.parse("{{ run_info.started }}")) / 1000;
    var agoUnits = 'seconds';
    if (ago > 60) {
      ago /= 60; agoUnits = 'minutes';
      if (ago > 60) {
        ago /= 60; agoUnits = 'hours';
        if (ago > 24) {
          ago /= 24; agoUnits = 'days';
          if (ago > 7) { ago /= 7; agoUnits = 'weeks'; }
        }
      }
    };
    document.getElementById('runStarted').textContent = new Intl.RelativeTimeFormat(
      'en', { numeric: 'auto' }
    ).format(-Math.round(ago), agoUnits);
  </script>
</body>
</html><|MERGE_RESOLUTION|>--- conflicted
+++ resolved
@@ -1,8 +1,6 @@
 <!DOCTYPE html>
 <html lang="en">
 
-<<<<<<< HEAD
-=======
 <style>
   .details-required {
     position: relative;
@@ -51,7 +49,6 @@
   }
 </style>
 
->>>>>>> 824c2784
 <head>
   <meta charset="utf-8">
   <meta name="description" content="Bowtie report for implementations of the {{ run_info.dialect_shortname }} JSON Schema dialect">
