--- conflicted
+++ resolved
@@ -1,4 +1,3 @@
-<<<<<<< HEAD
 import com.fasterxml.jackson.annotation.JsonProperty;
 import com.fasterxml.jackson.core.JsonProcessingException;
 import com.fasterxml.jackson.databind.DeserializationFeature;
@@ -33,15 +32,12 @@
   private boolean started = false;
 
   public static void main(String[] args) {
-    BufferedReader reader = new BufferedReader(
-      new InputStreamReader(System.in)
-    );
+    BufferedReader reader =
+        new BufferedReader(new InputStreamReader(System.in));
     new BowtieJsonSchemaValidator(System.out).run(reader);
   }
 
-  public BowtieJsonSchemaValidator(PrintStream output) {
-    this.output = output;
-  }
+  public BowtieJsonSchemaValidator(PrintStream output) { this.output = output; }
 
   private void run(BufferedReader reader) {
     reader.lines().forEach(this::handle);
@@ -208,221 +204,4 @@
   String os,
   String os_version,
   String language_version
-) {}
-=======
-import com.fasterxml.jackson.annotation.JsonProperty;
-import com.fasterxml.jackson.core.JsonProcessingException;
-import com.fasterxml.jackson.databind.DeserializationFeature;
-import com.fasterxml.jackson.databind.JsonNode;
-import com.fasterxml.jackson.databind.ObjectMapper;
-import com.networknt.schema.JsonSchema;
-import com.networknt.schema.JsonSchemaFactory;
-import com.networknt.schema.ValidationMessage;
-import java.io.*;
-import java.util.List;
-import java.util.Map;
-import java.util.Set;
-import java.util.jar.Attributes;
-import java.util.jar.Manifest;
-
-public class BowtieJsonSchemaValidator {
-
-  private static final List<String> DIALECTS =
-      List.of("https://json-schema.org/draft/2020-12/schema",
-              "https://json-schema.org/draft/2019-09/schema",
-              "http://json-schema.org/draft-07/schema#",
-              "http://json-schema.org/draft-06/schema#",
-              "http://json-schema.org/draft-04/schema#");
-
-  private final ObjectMapper objectMapper = new ObjectMapper().configure(
-      DeserializationFeature.FAIL_ON_UNKNOWN_PROPERTIES, false);
-  private final JsonSchemaFactory schemaFactory =
-      JsonSchemaFactory.getInstance();
-  private final PrintStream output;
-
-  public static void main(String[] args) {
-    BufferedReader reader =
-        new BufferedReader(new InputStreamReader(System.in));
-    new BowtieJsonSchemaValidator(System.out).run(reader);
-  }
-
-  public BowtieJsonSchemaValidator(PrintStream output) { this.output = output; }
-
-  private void run(BufferedReader reader) {
-    reader.lines().forEach(this::handle);
-  }
-
-  private void handle(String data) {
-    try {
-      JsonNode node = objectMapper.readTree(data);
-      String cmd = node.get("cmd").asText();
-      switch (cmd) {
-        case "start" -> start(node);
-        case "dialect" -> dialect(node);
-        case "run" -> run(node);
-        case "stop" -> System.exit(0);
-        default -> throw new IllegalArgumentException(
-          "Unknown cmd [%s]".formatted(cmd)
-        );
-      }
-    } catch (IOException e) {
-      throw new UncheckedIOException(e);
-    }
-  }
-
-  private void start(JsonNode node) throws IOException {
-    StartRequest startRequest = objectMapper.treeToValue(
-      node,
-      StartRequest.class
-    );
-    if (startRequest.version() != 1) {
-      throw new IllegalArgumentException(
-        "Unsupported IHOP version [%d]".formatted(startRequest.version())
-      );
-    }
-
-    InputStream is = getClass().getResourceAsStream("META-INF/MANIFEST.MF");
-    var attributes = new Manifest(is).getMainAttributes();
-
-    StartResponse startResponse = new StartResponse(
-      1,
-      true,
-      new Implementation(
-        "java",
-        attributes.getValue("Implementation-Name"),
-        attributes.getValue("Implementation-Version"),
-        DIALECTS,
-        "https://github.com/networknt/json-schema-validator/",
-        "https://github.com/networknt/json-schema-validator/issues",
-        System.getProperty("os.name"),
-        System.getProperty("os.version"),
-        System.getProperty("java.vendor.version")
-      )
-    );
-    output.println(objectMapper.writeValueAsString(startResponse));
-  }
-
-  private void dialect(JsonNode node) throws JsonProcessingException {
-    DialectRequest dialectRequest = objectMapper.treeToValue(
-      node,
-      DialectRequest.class
-    );
-    if (DIALECTS.contains(dialectRequest.dialect())) {
-      output.println(
-        objectMapper.writeValueAsString(new DialectResponse(true))
-      );
-    } else {
-      output.println(
-        objectMapper.writeValueAsString(new DialectResponse(false))
-      );
-    }
-  }
-
-  private void run(JsonNode node) throws JsonProcessingException {
-    RunRequest runRequest = objectMapper.treeToValue(node, RunRequest.class);
-    try {
-      if (runRequest.testCase().registry() != null) {
-        JsonSchemaFactory schemaFactory = JsonSchemaFactory.getInstance();
-        JsonSchema schema = schemaFactory.getSchema(
-          runRequest.testCase().registry()
-        );
-      }
-      List<TestResult> results = runRequest
-        .testCase()
-        .tests()
-        .stream()
-        .map(test -> {
-          JsonSchemaFactory schemaFactory = JsonSchemaFactory.getInstance();
-          JsonSchema schema = schemaFactory.getSchema(
-            runRequest.testCase().schema()
-          );
-
-          ObjectMapper objectMapper = new ObjectMapper();
-          JsonNode instanceJson = test.instance();
-
-          Set<ValidationMessage> validationMessages = schema.validate(
-            test.instance()
-          );
-
-          boolean isValid = validationMessages.isEmpty();
-          return new TestResult(isValid);
-        })
-        .toList();
-      output.println(
-        objectMapper.writeValueAsString(
-          new RunResponse(runRequest.seq(), results)
-        )
-      );
-    } catch (Exception e) {
-      StringWriter stringWriter = new StringWriter();
-      PrintWriter printWriter = new PrintWriter(stringWriter);
-      e.printStackTrace(printWriter);
-      RunErroredResponse response = new RunErroredResponse(
-        runRequest.seq(),
-        true,
-        new ErrorContext(e.getMessage(), stackTraceToString(e))
-      );
-      output.println(objectMapper.writeValueAsString(response));
-    }
-  }
-
-  private String stackTraceToString(Exception e) {
-    StringWriter stringWriter = new StringWriter();
-    e.printStackTrace(new PrintWriter(stringWriter));
-    return stringWriter.toString();
-  }
-}
-
-record StartRequest(int version) {}
-
-record StartResponse(
-  int version,
-  boolean ready,
-  Implementation implementation
-) {}
-
-record DialectRequest(String dialect) {}
-
-record DialectResponse(boolean ok) {}
-
-record RunRequest(JsonNode seq, @JsonProperty("case") TestCase testCase) {}
-
-record RunResponse(JsonNode seq, List<TestResult> results) {}
-
-record RunErroredResponse(
-  JsonNode seq,
-  boolean errored,
-  ErrorContext context
-) {}
-
-record ErrorContext(String message, String traceback) {}
-
-record TestCase(
-  String description,
-  String comment,
-  JsonNode schema,
-  JsonNode registry,
-  List<Test> tests
-) {}
-
-record Test(
-  String description,
-  String comment,
-  JsonNode instance,
-  boolean valid
-) {}
-
-record TestResult(boolean valid) {}
-
-record Implementation(
-  String language,
-  String name,
-  String version,
-  List<String> dialects,
-  String homepage,
-  String issues,
-  String os,
-  String os_version,
-  String language_version
-) {}
->>>>>>> c61af3a3
+) {}